--- conflicted
+++ resolved
@@ -1,10 +1,7 @@
 lazy val lang3 = "org.apache.commons" % "commons-text" % "1.12.0"
 lazy val repoSlug = "sbt/sbt-license-report"
 
-<<<<<<< HEAD
 val scala212 = "2.12.20"
-=======
-val scala212 = "2.12.19"
 val scala3 = "3.3.3"
 
 pluginCrossBuild / sbtVersion := {
@@ -15,7 +12,6 @@
       "2.0.0-M2"
   }
 }
->>>>>>> ad5c71c1
 
 ThisBuild / scalaVersion := scala212
 ThisBuild / crossScalaVersions := Seq(scala212, scala3)
